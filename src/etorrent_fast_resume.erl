%% @author Jesper Louis Andersen <jesper.louis.andersen@gmail.com>
%% @doc Periodically record piece state to disk.
%% <p>The `fast_resume' code is responsible for persisting the state of
%% downloaded pieces to disk every 5 minutes. This means that if we
%% crash, we are at worst 5 minutes back in time for the downloading
%% of a torrent.</p>
%% <p>When a torrent is initially started, the `fast_resume' is
%% consulted for an eventual piece state. At the moment this piece
%% state is believed blindly if present.</p>
%% @end
%% @todo Improve the situation and check strength.

-module(etorrent_fast_resume).
-behaviour(gen_server).

-include("log.hrl").

%% API
-export([start_link/0,
         query_state/1]).

%% Privete API
-export([srv_name/0,
         update/0]).

%% gen_server callbacks
-export([init/1,
         handle_call/3,
         handle_cast/2,
         handle_info/2,
         terminate/2,
         code_change/3]).

-record(state, {
    interval=3000,
    table=none :: atom()
}).

-ignore_xref([{start_link, 0}]).

%%====================================================================

%% @doc Start up the server
%% @end
-spec start_link() -> {ok, pid()} | ignore | {error, term()}.
start_link() ->
    gen_server:start_link({local, srv_name()}, ?MODULE, [], []).

%% @doc Query for the state of TorrentID, ID.
%% <p>The function returns one of several possible values:</p>
%% <dl>
%%      <dt>unknown</dt>
%%      <dd>
%%         The torrent is in an unknown state. This means we know nothing
%%         in particular about the torrent and we should simply load it as
%%         if we had just started it
%%      </dd>
%%
%%      <dt>seeding</dt>
%%      <dd>
%%          We are currently seeding this torrent
%%      </dd>
%%
%%      <dt>{bitfield, BF}</dt>
%%      <dd>
%%          Here is the bitfield of known good pieces.
%%          The rest are in an unknown state.
%%      </dd>
%% </dl>
%% @end
-spec query_state(integer()) -> unknown | {value, [{term(), term()}]}.
query_state(ID) ->
    gen_server:call(srv_name(), {query_state, ID}).

-spec srv_name() -> atom().
srv_name() ->
    ?MODULE.

%% @doc
%% Create a snapshot of all torrents that are loaded into etorrent
%% at the time when this function is called.
%% @end
-spec update() -> ok.
update() ->
    gen_server:call(srv_name(), update).

%% ==================================================================

%% @private
init([]) ->
    %% TODO - check for errors when opening the dets table
    Statefile  = etorrent_config:fast_resume_file(),
    {ok, Statetable} = case dets:open_file(Statefile, []) of
        {ok, Table} ->
            {ok, Table};
        %% An old spoolfile may have been created using ets:tab2file.
        %% Removing it and reopening the dets table works in this case.
        {error,{not_a_dets_file, _}} ->
            file:delete(Statefile),
            dets:open_file(Statefile, [])
    end,
    InitState  = #state{table=Statetable},
    #state{interval=Interval} = InitState,
    _ = timer:apply_interval(Interval, ?MODULE, update, []),
    {ok, InitState}.

%% @private
handle_call({query_state, ID}, _From, State) ->
    #state{table=Table} = State,
    {value, Properties} = etorrent_table:get_torrent(ID),
    Torrentfile = proplists:get_value(filename, Properties),
    Reply = case dets:lookup(Table, Torrentfile) of
        [] ->
            unknown;
        [{_, Torrentstate}] ->
            {value, Torrentstate}
    end,
    {reply, Reply, State};

handle_call(update, _, State) ->
    %% Run a persistence operation on all torrents
    %% TODO - in the ETS implementation the state of all inactive
    %%        torrents was flushed out on each persitance operation.
    #state{table=Table} = State,
    _ = [begin
        TorrentID = proplists:get_value(id, Props),
        Filename  = proplists:get_value(filename, Props),
        track_torrent(TorrentID, Filename, Table)
    end || Props <- etorrent_table:all_torrents()],
    {reply, ok, State}.

%% @private
handle_cast(_, State) ->
    {noreply, State}.

%% @private
handle_info(_, State) ->
    {noreply, State}.

%% @private
terminate(_, _) ->
    ok.

%% @private
code_change(_, State, _) ->
    {ok, State}.

%% Enter a torrent into the tracking table
track_torrent(ID, Filename, Table) ->
    case etorrent_torrent:lookup(ID) of
        not_found ->
            ignore;
        {value, Props} ->
            UploadTotal = proplists:get_value(all_time_uploaded, Props),
            UploadDiff  = proplists:get_value(uploaded, Props),
            Uploaded    = UploadTotal + UploadDiff,

            DownloadTotal = proplists:get_value(all_time_downloaded, Props),
            DownloadDiff  = proplists:get_value(downloaded, Props),
            Downloaded    = DownloadTotal + DownloadDiff,

            case proplists:get_value(state, Props) of
                unknown ->
                    ignore;
                seeding ->
                    dets:insert(Table,
                        {Filename, [
                            {state, seeding},
<<<<<<< HEAD
					        {uploaded, Uploaded},
					        {downloaded, Downloaded}]});
		         _  ->
                    TorrentPid = etorrent_torrent_ctl:lookup_server(ID),
                    {ok, Valid} = etorrent_torrent_ctl:valid_pieces(TorrentPid),
                    Bitfield = etorrent_pieceset:to_binary(Valid),
                    dets:insert(Table,
			            {Filename, [
                            {state, {bitfield, Bitfield}},
				            {uploaded, Uploaded},
				            {downloaded, Downloaded}]})
	        end
=======
                            {uploaded, Uploaded},
                            {downloaded, Downloaded}]});
                 _  ->
                    dets:insert(Table,
                        {Filename, [
                            {state, {bitfield, etorrent_piece_mgr:bitfield(ID)}},
                            {uploaded, Uploaded},
                            {downloaded, Downloaded}]})
            end
>>>>>>> 9b3a97ef
    end.<|MERGE_RESOLUTION|>--- conflicted
+++ resolved
@@ -166,10 +166,9 @@
                     dets:insert(Table,
                         {Filename, [
                             {state, seeding},
-<<<<<<< HEAD
-					        {uploaded, Uploaded},
-					        {downloaded, Downloaded}]});
-		         _  ->
+                                    {uploaded, Uploaded},
+                                    {downloaded, Downloaded}]});
+                _  ->
                     TorrentPid = etorrent_torrent_ctl:lookup_server(ID),
                     {ok, Valid} = etorrent_torrent_ctl:valid_pieces(TorrentPid),
                     Bitfield = etorrent_pieceset:to_binary(Valid),
@@ -179,15 +178,4 @@
 				            {uploaded, Uploaded},
 				            {downloaded, Downloaded}]})
 	        end
-=======
-                            {uploaded, Uploaded},
-                            {downloaded, Downloaded}]});
-                 _  ->
-                    dets:insert(Table,
-                        {Filename, [
-                            {state, {bitfield, etorrent_piece_mgr:bitfield(ID)}},
-                            {uploaded, Uploaded},
-                            {downloaded, Downloaded}]})
-            end
->>>>>>> 9b3a97ef
     end.