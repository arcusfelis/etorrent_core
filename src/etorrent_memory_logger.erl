<<<<<<< HEAD
%% @author Jesper Louis Andersen <jesper.louis.andersen@gmail.com>
%% @doc Log to a memory table
%% <p>The gen_event event handler here is used to handle events and
%% their insertion into into an ETS table. It is used mainly by the
%% webui for listing the last 12 hours of events that occurred in the system.</p>
%% @end
%% @todo This module is missing some API-calls. They are in other modules.
=======
%%% -------------------------------------------------------------------
%%% File    : etorrent_file_logger.erl
%%% Author  : Jesper Louis Andersen <>
%%% Description : Log to a memory table. When entries are older than
%%%  12 hours, prune the entries.
%%%
%%% Created :  9 Jul 2008 by Jesper Louis Andersen <>
%%%-------------------------------------------------------------------
>>>>>>> 2d00d4cd
-module(etorrent_memory_logger).

-include("log.hrl").
-include_lib("stdlib/include/ms_transform.hrl").

-behaviour(gen_event).

%% Introduction/removal
-export([add_handler/0, delete_handler/0]).

%% Query
-export([all_entries/0]).

%% Callback
-export([init/1, handle_event/2, handle_info/2, terminate/2]).
-export([handle_call/2, code_change/3]).

-record(state, {}).

-define(TAB, ?MODULE).
-define(OLD_PRUNE_TIME, 12 * 60 * 60).

%% =======================================================================

<<<<<<< HEAD
%% @doc Return all entries in the memory logger table
%% @end
%% @todo Improve spec
=======
-spec add_handler() -> ok.
add_handler() ->
    ok = etorrent_event:add_handler(?MODULE, []).

-spec delete_handler() -> ok.
delete_handler() ->
    ok = etorrent_event:delete_handler(?MODULE, []).

% @doc Return all entries in the memory logger table
% @end
% @todo Improve spec
>>>>>>> 2d00d4cd
-spec all_entries() -> [{term(), term(), term()}].
all_entries() ->
    ets:match_object(?TAB, '_').

%% =======================================================================

%% @private
init(_Args) ->
    _ = ets:new(?TAB, [named_table, protected]),
    {ok, #state{}}.

%% @private
handle_event(Evt, S) ->
    Now = now(),
    ets:insert_new(?TAB, {Now, erlang:localtime(), Evt}),
    prune_old_events(),
    {ok, S}.

%% @private
handle_info(_, State) ->
    {ok, State}.

%% @private
terminate(_, _State) ->
    ok.

%% @private
handle_call(null, State) ->
    {ok, null, State}.

%% @private
code_change(_OldVsn, State, _Extra) ->
    {ok, State}.

%% =======================================================================

%% @doc Prune events which are older than a given amount of time
%% @end
prune_old_events() ->
    NowSecs = calendar:datetime_to_gregorian_seconds(
                        calendar:universal_time()),
    TS = NowSecs - ?OLD_PRUNE_TIME,
    PruneTime = calendar:gregorian_seconds_to_datetime(TS),
    MS = ets:fun2ms(fun({N, LT, Evt}) -> LT < PruneTime end),
    ets:select_delete(?TAB, MS),
    ok.<|MERGE_RESOLUTION|>--- conflicted
+++ resolved
@@ -1,4 +1,3 @@
-<<<<<<< HEAD
 %% @author Jesper Louis Andersen <jesper.louis.andersen@gmail.com>
 %% @doc Log to a memory table
 %% <p>The gen_event event handler here is used to handle events and
@@ -6,16 +5,6 @@
 %% webui for listing the last 12 hours of events that occurred in the system.</p>
 %% @end
 %% @todo This module is missing some API-calls. They are in other modules.
-=======
-%%% -------------------------------------------------------------------
-%%% File    : etorrent_file_logger.erl
-%%% Author  : Jesper Louis Andersen <>
-%%% Description : Log to a memory table. When entries are older than
-%%%  12 hours, prune the entries.
-%%%
-%%% Created :  9 Jul 2008 by Jesper Louis Andersen <>
-%%%-------------------------------------------------------------------
->>>>>>> 2d00d4cd
 -module(etorrent_memory_logger).
 
 -include("log.hrl").
@@ -40,23 +29,21 @@
 
 %% =======================================================================
 
-<<<<<<< HEAD
-%% @doc Return all entries in the memory logger table
+%% @doc Add the handler to etorrent_event.
 %% @end
-%% @todo Improve spec
-=======
 -spec add_handler() -> ok.
 add_handler() ->
     ok = etorrent_event:add_handler(?MODULE, []).
 
+%% @doc Remove the handler from etorrent_even.
+%% @end
 -spec delete_handler() -> ok.
 delete_handler() ->
     ok = etorrent_event:delete_handler(?MODULE, []).
 
-% @doc Return all entries in the memory logger table
-% @end
-% @todo Improve spec
->>>>>>> 2d00d4cd
+%% @doc Return all entries in the memory logger table
+%% @end
+%% @todo Improve spec
 -spec all_entries() -> [{term(), term(), term()}].
 all_entries() ->
     ets:match_object(?TAB, '_').
