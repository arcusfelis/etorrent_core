%% @author Jesper Louis Andersen <jesper.louis.andersen@gmail.com>
%% @doc Torrent Control process
%% <p>This process controls a (single) Torrent Download. It is the
%% "first" process started and it checks the torrent for
%% correctness. When it has checked the torrent, it will start up the
%% rest of the needed processes, attach them to the supervisor and
%% then lay dormant for most of the time, until the torrent needs to
%% be stopped again.</p>
%% <p><b>Note:</b> This module is pretty old,
%% and is a prime candidate for some rewriting.</p>
%% @end
-module(etorrent_torrent_ctl).
-behaviour(gen_fsm).
-include("log.hrl").
-define(CHECK_WAIT_TIME, 3000).


-ignore_xref([{'start_link', 3}, {start, 1}, {initializing, 2},
              {started, 2}]).
%% API
-export([start_link/3,
         completed/1,
         check_torrent/1,
         valid_pieces/1]).

%% gproc registry entries
-export([register_server/1,
         lookup_server/1,
         await_server/1]).

%% gen_fsm callbacks
-export([init/1, handle_event/3, initializing/2, started/2,
         handle_sync_event/4, handle_info/3, terminate/3,
         code_change/4]).

-type bcode() :: etorrent_types:bcode().
-type torrentid() :: etorrent_types:torrent_id().
-type pieceset() :: etorrent_pieceset:pieceset().
-type pieceindex() :: etorrent_types:pieceindex().
-record(state, {
    id          :: integer(),    % Index of this torrent
    torrent     :: bcode(),      % Parsed torrent file
    valid       :: pieceset(),   % A set of the valid pieces for this torrent
    hashes      :: binary(),     % Piece hashes
    info_hash   :: binary(),     % Infohash of torrent file
    peer_id     :: binary(),
    parent_pid  :: pid(),        % Parent pid @todo remove this
    progress    :: pid(),
    pending     :: pid(),
    endgame     :: pid()}).



-spec register_server(torrentid()) -> true.
register_server(TorrentID) ->
    etorrent_utils:register(server_name(TorrentID)).

-spec lookup_server(torrentid()) -> pid().
lookup_server(TorrentID) ->
    etorrent_utils:lookup(server_name(TorrentID)).

-spec await_server(torrentid()) -> pid().
await_server(TorrentID) ->
    etorrent_utils:await(server_name(TorrentID)).

server_name(TorrentID) ->
    {etorrent, TorrentID, control}.

%% @doc Start the server process
-spec start_link(integer(), {bcode(), string(), binary()}, binary()) ->
        {ok, pid()} | ignore | {error, term()}.
start_link(Id, {Torrent, TorrentFile, TorrentIH}, PeerId) ->
    gen_fsm:start_link(?MODULE, [self(), Id, {Torrent, TorrentFile, TorrentIH}, PeerId], []).

%% @doc Request that the given torrent is checked (eventually again)
%% @end
-spec check_torrent(pid()) -> ok.
check_torrent(Pid) ->
    gen_fsm:send_event(Pid, check_torrent).

%% @doc Tell the controlled the torrent is complete
%% @end
-spec completed(pid()) -> ok.
completed(Pid) ->
    gen_fsm:send_event(Pid, completed).

%% @doc Get the set of valid pieces for this torrent
%% @end
-spec valid_pieces(pid()) -> {ok, pieceset()}.
valid_pieces(Pid) ->
    gen_fsm:sync_send_all_state_event(Pid, valid_pieces).


%% ====================================================================

%% @private
init([Parent, Id, {Torrent, TorrentFile, TorrentIH}, PeerId]) ->
    register_server(Id),
    etorrent_table:new_torrent(TorrentFile, TorrentIH, Parent, Id),
    HashList = etorrent_metainfo:get_pieces(Torrent),
    Hashes   = hashes_to_binary(HashList),
    InitState = #state{
        id=Id,
        torrent=Torrent,
        info_hash=TorrentIH,
        peer_id=PeerId,
        parent_pid=Parent,
        hashes=Hashes},
    {ok, initializing, InitState, 0}.

%% @private
%% @todo Split and simplify this monster function
initializing(timeout, #state{id=Id, torrent=Torrent, hashes=Hashes} = S0) ->
    Pending  = etorrent_pending:await_server(Id),
    Endgame  = etorrent_endgame:await_server(Id),
    S = S0#state{
        pending=Pending,
        endgame=Endgame},

    case etorrent_table:acquire_check_token(Id) of
        false ->
            {next_state, initializing, S, ?CHECK_WAIT_TIME};
        true ->
            %% @todo: Try to coalesce some of these operations together.

            %% Read the torrent, check its contents for what we are missing
            etorrent_table:statechange_torrent(Id, checking),
            etorrent_event:checking_torrent(Id),
            ValidPieces = read_and_check_torrent(Id, Hashes),
            Left = calculate_amount_left(Id, ValidPieces, Torrent),
            NumberOfPieces = etorrent_pieceset:capacity(ValidPieces),
            {AlltimeUp,
             AlltimeDown} = query_up_down_state(S#state.id),

            %% Add a torrent entry for this torrent.
            ok = etorrent_torrent:new(
                   Id,
                   {{uploaded, 0},
                    {downloaded, 0},
                    {all_time_uploaded, AlltimeUp},
                    {all_time_downloaded, AlltimeDown},
                    {left, Left},
                    {total, etorrent_metainfo:get_length(Torrent)},
                    {is_private, etorrent_metainfo:is_private(Torrent)},
                    {pieces, ValidPieces}},
                   NumberOfPieces),

            %% Update the tracking map. This torrent has been started.
            %% Altering this state marks the point where we will accept
            %% Foreign connections on the torrent as well.
            etorrent_table:statechange_torrent(Id, started),
            etorrent_event:started_torrent(Id),

            %% Start the progress manager
            {ok, ProgressPid} =
                etorrent_torrent_sup:start_progress(
                  S#state.parent_pid,
                  Id,
                  Torrent,
                  ValidPieces),

            %% Start the tracker
            {ok, _TrackerPid} =
                etorrent_torrent_sup:start_child_tracker(
                  S#state.parent_pid,
                  etorrent_metainfo:get_url(Torrent),
                  S#state.info_hash,
                  S#state.peer_id,
                  Id),

<<<<<<< HEAD
            %% Since the process will now go to a state where it won't do anything
            %% for a long time, GC it.
            garbage_collect(),
            NewState = S#state{valid=ValidPieces},
=======
            NewState = S#state{tracker_pid=TrackerPid, valid=ValidPieces,
                               progress = ProgressPid },
>>>>>>> 6ceb84b1
            {next_state, started, NewState}
    end.

query_up_down_state(Id) ->
    case etorrent_fast_resume:query_state(Id) of
        unknown -> {0,0};
        {value, PL} ->
            {proplists:get_value(uploaded, PL),
             proplists:get_value(downloaded, PL)}
    end.

%% @private
started(check_torrent, State) ->
    #state{id=TorrentID, valid=ValidPieces, hashes=Hashes} = State,
    NumPieces = etorrent_pieceset:capacity(ValidPieces),
    Indexes =  etorrent_pieceset:to_list(etorrent_pieceset:full(NumPieces)),
    case [I || I <- Indexes, not is_valid_piece(TorrentID, I, Hashes)] of
        [] -> ignore;
        Invalid when is_list(Invalid) ->
            ?INFO([errornous_pieces, {Invalid}]),
            ignore
    end,
    {next_state, started, State};

started(completed, #state{id=Id} = S) ->
    etorrent_event:completed_torrent(Id),
    Pid = etorrent_tracker_communication:lookup_server(Id),
    etorrent_tracker_communication:completed(Pid),
    {next_state, started, S}.

%% @private
handle_event(Msg, SN, S) ->
    io:format("Problem: ~p~n", [Msg]),
    {next_state, SN, S}.

%% @private
handle_sync_event(valid_pieces, _, StateName, State) ->
    #state{valid=Valid} = State,
    {reply, {ok, Valid}, StateName, State}.

%% @private
%% Tell the controller we have stored an index for this torrent file
%% The controller will update internal state and inform others
handle_info({piece, {stored, Index}}, started, State) ->
    #state{id=TorrentID, hashes=Hashes, progress=Progress, valid=ValidPieces} = State,
    Piecehash = fetch_hash(Index, Hashes),
    case etorrent_io:check_piece(TorrentID, Index, Piecehash) of
        {ok, PieceSize} ->
            Peers = etorrent_peer_control:lookup_peers(TorrentID),
            ok = etorrent_torrent:statechange(TorrentID, [{subtract_left, PieceSize}]),
            ok = etorrent_piecestate:valid(Index, Peers),
            ok = etorrent_piecestate:valid(Index, Progress),
            NewValidState = etorrent_pieceset:insert(Index, ValidPieces),
            {next_state, started, State#state { valid = NewValidState }};
        wrong_hash ->
            Peers = etorrent_peer_control:lookup_peers(TorrentID),
            ok = etorrent_piecestate:invalid(Index, Progress),
            ok = etorrent_piecestate:unassigned(Index, Peers),
            {next_state, started, State}
    end;
handle_info(Info, StateName, State) ->
    ?WARN([unknown_info, Info, StateName]),
    {next_state, StateName, State}.


%% @private
terminate(_Reason, _StateName, _S) ->
    ok.

%% @private
code_change(_OldVsn, StateName, State, _Extra) ->
    {ok, StateName, State}.

%% --------------------------------------------------------------------

%% @todo Does this function belong here?
calculate_amount_left(TorrentID, Valid, Torrent) ->
    Total = etorrent_metainfo:get_length(Torrent),
    Indexes = etorrent_pieceset:to_list(Valid),
    Sizes = [begin
        {ok, Size} = etorrent_io:piece_size(TorrentID, I),
        Size
    end || I <- Indexes],
    Downloaded = lists:sum(Sizes),
    Total - Downloaded.


% @doc Create an initial pieceset() for the torrent.
% <p>Given a TorrentID and a binary of the Hashes of the torrent,
%   form a `pieceset()' by querying the fast_resume system. If the fast resume
%   system knows what is going on, use that information. Otherwise, form all possible
%   pieces, but filter them through a correctness checker.</p>
% @end
-spec read_and_check_torrent(integer(), binary()) -> pieceset().
read_and_check_torrent(TorrentID, Hashes) ->
    ok = etorrent_io:allocate(TorrentID),
    Numpieces = num_hashes(Hashes),
    %% Check the contents of the torrent, updates the state of the piecemap
    case etorrent_fast_resume:query_state(TorrentID) of
        {value, PL} ->
            case proplists:get_value(state, PL) of
                seeding ->
                    etorrent_pieceset:full(Numpieces);
                {bitfield, Bin} ->
                    etorrent_pieceset:from_binary(Bin, Numpieces)
            end;
        unknown ->
            All = etorrent_pieceset:full(Numpieces),
            filter_pieces(TorrentID, All, Hashes)
    end.



% @doc Filter a pieceset() w.r.t data on disk.
% <p>Given a set of pieces to check, `ToCheck', check each piece in there for validity.
%  return a pieceset() where all invalid pieces have been filtered out.</p>
% @end
-spec filter_pieces(torrentid(), pieceset(), binary()) -> pieceset().
filter_pieces(TorrentID, ToCheck, Hashes) ->
    Indexes = etorrent_pieceset:to_list(ToCheck),
    ValidIndexes = [I || I <- Indexes, is_valid_piece(TorrentID, I, Hashes)],
    Numpieces = etorrent_pieceset:capacity(ToCheck),
    etorrent_pieceset:from_list(ValidIndexes, Numpieces).

-spec is_valid_piece(torrentid(), pieceindex(), binary()) -> boolean().
is_valid_piece(TorrentID, Index, Hashes) ->
    Hash = fetch_hash(Index, Hashes),
    case etorrent_io:check_piece(TorrentID, Index, Hash) of
        {ok, _}    -> true;
        wrong_hash -> false
    end.


-spec hashes_to_binary([<<_:160>>]) -> binary().
hashes_to_binary(Hashes) ->
    hashes_to_binary(Hashes, <<>>).

hashes_to_binary([], Acc) ->
    Acc;
hashes_to_binary([H=(<<_:160>>)|T], Acc) ->
    hashes_to_binary(T, <<Acc/binary, H/binary>>).

fetch_hash(Piece, Hashes) ->
    Offset = 20 * Piece,
    case Hashes of
        <<_:Offset/binary, Hash:20/binary, _/binary>> -> Hash;
        _ -> erlang:error(badarg)
    end.

num_hashes(Hashes) ->
    byte_size(Hashes) div 20.


-ifdef(TEST).
-include_lib("eunit/include/eunit.hrl").

hashes_to_binary_test_() ->
    Input = [<<1:160>>, <<2:160>>, <<3:160>>],
    Bin = hashes_to_binary(Input),
    [?_assertEqual(<<1:160>>, fetch_hash(0, Bin)),
     ?_assertEqual(<<2:160>>, fetch_hash(1, Bin)),
     ?_assertEqual(<<3:160>>, fetch_hash(2, Bin)),
     ?_assertEqual(3, num_hashes(Bin)),
     ?_assertError(badarg, fetch_hash(-1, Bin)),
     ?_assertError(badarg, fetch_hash(3, Bin))].

-endif.<|MERGE_RESOLUTION|>--- conflicted
+++ resolved
@@ -168,15 +168,7 @@
                   S#state.peer_id,
                   Id),
 
-<<<<<<< HEAD
-            %% Since the process will now go to a state where it won't do anything
-            %% for a long time, GC it.
-            garbage_collect(),
-            NewState = S#state{valid=ValidPieces},
-=======
-            NewState = S#state{tracker_pid=TrackerPid, valid=ValidPieces,
-                               progress = ProgressPid },
->>>>>>> 6ceb84b1
+            NewState = S#state{valid=ValidPieces, progress = ProgressPid },
             {next_state, started, NewState}
     end.
 
