--- conflicted
+++ resolved
@@ -24,13 +24,8 @@
 start(Config) ->
     load_config(Config),
     % Load app file.
-<<<<<<< HEAD
-    application:load(etorrent),
-    {ok, Deps} = application:get_key(etorrent, applications),
-=======
     application:load(?APP),
     {ok, Deps} = application:get_key(?APP, applications),
->>>>>>> 88d62ea9
     true = lists:all(fun ensure_started/1, Deps),
     application:start(?APP).
 
