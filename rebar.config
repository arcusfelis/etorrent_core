--- conflicted
+++ resolved
@@ -23,7 +23,6 @@
        {gproc, ".*", {git, "git://github.com/esl/gproc.git", "master"}},
 
        {lhttpc, ".*", {git, "git://github.com/esl/lhttpc.git", "master"}},
-<<<<<<< HEAD
 
        {meck, ".*", {git, "git://github.com/eproxus/meck.git", "master"}},
 
@@ -48,11 +47,4 @@
        {mimetypes, ".*", {git, "git://github.com/spawngrid/mimetypes.git", {tag, "0.9"}}},
 
        {cascadae, ".*", {git, "git://github.com/arcusfelis/cascadae.git", "master"}}
-=======
-       {meck, ".*", {git, "git://github.com/eproxus/meck.git", "master"}},
-       {proper, ".*", {git, "git://github.com/manopapad/proper.git", "master"}},
-       {cowboy, ".*", {git, "git://github.com/extend/cowboy.git", "0.6.1"}},
-       {rlimit, ".*", {git, "git://github.com/jlouis/rlimit.git", "master"}},
-       {mimetypes, ".*", {git, "git://github.com/spawngrid/mimetypes.git", "master"}}
->>>>>>> 45755849
        ]}.